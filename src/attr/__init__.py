from __future__ import absolute_import, division, print_function

from functools import partial

from . import converters, exceptions, filters, validators
from ._config import get_run_validators, set_run_validators
from ._funcs import asdict, assoc, astuple, evolve, has
from ._make import (
    NOTHING,
    Attribute,
    Factory,
    attrib,
    attrs,
    fields,
    fields_dict,
    make_class,
    validate,
)
from ._version import VersionInfo


<<<<<<< HEAD
__version__ = "19.2.0.dev0"
=======
__version__ = "19.2.0"
>>>>>>> 52832304
__version_info__ = VersionInfo._from_version_string(__version__)

__title__ = "attrs"
__description__ = "Classes Without Boilerplate"
__url__ = "https://www.attrs.org/"
__uri__ = __url__
__doc__ = __description__ + " <" + __uri__ + ">"

__author__ = "Hynek Schlawack"
__email__ = "hs@ox.cx"

__license__ = "MIT"
__copyright__ = "Copyright (c) 2015 Hynek Schlawack"


s = attributes = attrs
ib = attr = attrib
dataclass = partial(attrs, auto_attribs=True)  # happy Easter ;)


__all__ = [
    "Attribute",
    "Factory",
    "NOTHING",
    "asdict",
    "assoc",
    "astuple",
    "attr",
    "attrib",
    "attributes",
    "attrs",
    "converters",
    "evolve",
    "exceptions",
    "fields",
    "fields_dict",
    "filters",
    "get_run_validators",
    "has",
    "ib",
    "make_class",
    "s",
    "set_run_validators",
    "validate",
    "validators",
]<|MERGE_RESOLUTION|>--- conflicted
+++ resolved
@@ -19,11 +19,7 @@
 from ._version import VersionInfo
 
 
-<<<<<<< HEAD
-__version__ = "19.2.0.dev0"
-=======
 __version__ = "19.2.0"
->>>>>>> 52832304
 __version_info__ = VersionInfo._from_version_string(__version__)
 
 __title__ = "attrs"
